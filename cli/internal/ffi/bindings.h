--- conflicted
+++ resolved
@@ -20,11 +20,9 @@
 
 struct Buffer verify_signature(struct Buffer buffer);
 
-<<<<<<< HEAD
 struct Buffer glob(struct Buffer buffer);
-=======
+
 struct Buffer get_package_file_hashes_from_git_index(struct Buffer buffer);
->>>>>>> 89b7e2bc
 
 struct Buffer transitive_closure(struct Buffer buf);
 
